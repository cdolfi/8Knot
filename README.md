# Explorer
<<<<<<< HEAD
Dash app in development to serve Project Sandiego visualizations.

## To Launch

=======

Welcome to Explorer! 

*tl;dr sandiego-rh/explorer organizes the visualizations and data generated in the sandiego-rh/sandiego repo as a web-app.*

The number of repositories and projects that GitHub hosts is staggering. Even more impressive is the rate at which this number is growing. 
Projects on GitHub range some student projects that are likely to only be updated a handful of times ever to technological monoliths like the 
Linux Kernel. Understanding the growth trajectory, contributor behavior, progress blockers, etc. intuitively is no longer feasible for individual
large projects, and is even less so for groups of projects. It is necessary that community architects and contributors alike have an accessible, 
correct, and extendible resource that can aggregate and interpret the data describing these communities. 

Explorer aims to be this resource, extending the work done in its sibling repo sandiego-rh/sandiego. Explorer can be thought of as a pseudo-downstream of 
sandiego-rh/sandiego- visualizations of open-source community originated data are created in sandiego-rh/sandiego and are added to sandiego-rh/explorer
for more convenient user access.

The buildout of sandiego-rh/explorer is very much in its infancy but please feel free to try our app as we develop it!

## To Launch

Explorer is a plotly/Dash app that is designed to be run as a Docker container.
Scripts to build the Docker image and subsequently run the Docker container
are provided below but please make sure you have the Docker Desktop (Daemon) installed and
running on your machine.

https://docs.docker.com/get-docker/

If you have any issues with this process, please create a new issue and we'll address it!

>>>>>>> 2b325d7b
Please use the build/run scripts in the /scripts folder to handle the 
construction of the Docker image and running the Docker container.

From the /explorer folder, run:

<<<<<<< HEAD
$bash scripts/build\_docker\_image.sh

and then:

$bash scripts/run\_docker\_container.sh
=======
```bash
bash scripts/build_docker_image.sh
```

and then:

```bash
bash scripts/run_docker_container.sh
```
>>>>>>> 2b325d7b
<|MERGE_RESOLUTION|>--- conflicted
+++ resolved
@@ -1,10 +1,4 @@
 # Explorer
-<<<<<<< HEAD
-Dash app in development to serve Project Sandiego visualizations.
-
-## To Launch
-
-=======
 
 Welcome to Explorer! 
 
@@ -33,19 +27,11 @@
 
 If you have any issues with this process, please create a new issue and we'll address it!
 
->>>>>>> 2b325d7b
 Please use the build/run scripts in the /scripts folder to handle the 
 construction of the Docker image and running the Docker container.
 
 From the /explorer folder, run:
 
-<<<<<<< HEAD
-$bash scripts/build\_docker\_image.sh
-
-and then:
-
-$bash scripts/run\_docker\_container.sh
-=======
 ```bash
 bash scripts/build_docker_image.sh
 ```
@@ -54,5 +40,4 @@
 
 ```bash
 bash scripts/run_docker_container.sh
-```
->>>>>>> 2b325d7b
+```