--- conflicted
+++ resolved
@@ -187,308 +187,7 @@
     repo_statement = str(repo_ids)
     repo_statement = repo_statement[1:-1]
 
-<<<<<<< HEAD
     contributions_query = salc.sql.text(f"""SELECT * FROM augur_data.explorer_contributor_actions WHERE repo_id in({repo_statement})""")
-=======
-    contributions_query = salc.sql.text(
-        f"""
-        SELECT 
-        * 
-        FROM 
-        (
-            SELECT 
-            ID AS cntrb_id, 
-            A.created_at AS created_at, 
-            date_part('month', A.created_at :: DATE) AS month, 
-            date_part('year', A.created_at :: DATE) AS year, 
-            A.repo_id, 
-            repo_name, 
-            full_name, 
-            login, 
-            ACTION, 
-            rank() OVER (
-                PARTITION BY id 
-                ORDER BY 
-                A.created_at ASC
-            ) 
-            FROM 
-            (
-                (
-                SELECT 
-                    canonical_id AS ID, 
-                    created_at AS created_at, 
-                    repo_id, 
-                    'issue_opened' AS ACTION, 
-                    contributors.cntrb_full_name AS full_name, 
-                    contributors.cntrb_login AS login 
-                FROM 
-                    augur_data.issues 
-                    LEFT OUTER JOIN augur_data.contributors ON contributors.cntrb_id = issues.reporter_id 
-                    LEFT OUTER JOIN (
-                    SELECT 
-                        DISTINCT ON (cntrb_canonical) cntrb_full_name, 
-                        cntrb_canonical AS canonical_email, 
-                        data_collection_date, 
-                        cntrb_id AS canonical_id 
-                    FROM 
-                        augur_data.contributors 
-                    WHERE 
-                        cntrb_canonical = cntrb_email 
-                    ORDER BY 
-                        cntrb_canonical
-                    ) canonical_full_names ON canonical_full_names.canonical_email = contributors.cntrb_canonical 
-                WHERE 
-                    repo_id in ({repo_statement}) 
-                    AND pull_request IS NULL 
-                GROUP BY 
-                    canonical_id, 
-                    repo_id, 
-                    issues.created_at, 
-                    contributors.cntrb_full_name, 
-                    contributors.cntrb_login
-                ) 
-                UNION ALL 
-                (
-                    SELECT 
-                    canonical_id AS ID, 
-                    TO_TIMESTAMP(cmt_author_date, 'YYYY-MM-DD') AS created_at, 
-                    repo_id, 
-                    'commit' AS ACTION, 
-                    contributors.cntrb_full_name AS full_name, 
-                    contributors.cntrb_login AS login 
-                    FROM 
-                    augur_data.commits 
-                    LEFT OUTER JOIN augur_data.contributors ON cntrb_email = cmt_author_email 
-                    LEFT OUTER JOIN (
-                        SELECT 
-                        DISTINCT ON (cntrb_canonical) cntrb_full_name, 
-                        cntrb_canonical AS canonical_email, 
-                        data_collection_date, 
-                        cntrb_id AS canonical_id 
-                        FROM 
-                        augur_data.contributors 
-                        WHERE 
-                        cntrb_canonical = cntrb_email 
-                        ORDER BY 
-                        cntrb_canonical
-                    ) canonical_full_names ON canonical_full_names.canonical_email = contributors.cntrb_canonical 
-                    WHERE 
-                    repo_id in ({repo_statement}) 
-                    GROUP BY 
-                    repo_id, 
-                    canonical_email, 
-                    canonical_id, 
-                    commits.cmt_author_date, 
-                    contributors.cntrb_full_name, 
-                    contributors.cntrb_login
-                ) 
-                UNION ALL 
-                (
-                    SELECT 
-                    message.cntrb_id AS ID, 
-                    created_at AS created_at, 
-                    commits.repo_id, 
-                    'commit_comment' AS ACTION, 
-                    contributors.cntrb_full_name AS full_name, 
-                    contributors.cntrb_login AS login 
-                    FROM 
-                    augur_data.commit_comment_ref, 
-                    augur_data.commits, 
-                    augur_data.message 
-                    LEFT OUTER JOIN augur_data.contributors ON contributors.cntrb_id = message.cntrb_id 
-                    LEFT OUTER JOIN (
-                        SELECT 
-                        DISTINCT ON (cntrb_canonical) cntrb_full_name, 
-                        cntrb_canonical AS canonical_email, 
-                        data_collection_date, 
-                        cntrb_id AS canonical_id 
-                        FROM 
-                        augur_data.contributors 
-                        WHERE 
-                        cntrb_canonical = cntrb_email 
-                        ORDER BY 
-                        cntrb_canonical
-                    ) canonical_full_names ON canonical_full_names.canonical_email = contributors.cntrb_canonical 
-                    WHERE 
-                    commits.cmt_id = commit_comment_ref.cmt_id 
-                    AND commits.repo_id in ({repo_statement}) 
-                    AND commit_comment_ref.msg_id = message.msg_id 
-                    GROUP BY 
-                    ID, 
-                    commits.repo_id, 
-                    commit_comment_ref.created_at, 
-                    contributors.cntrb_full_name, 
-                    contributors.cntrb_login
-                ) 
-                UNION ALL 
-                (
-                    SELECT 
-                    issue_events.cntrb_id AS ID, 
-                    issue_events.created_at AS created_at, 
-                    issues.repo_id, 
-                    'issue_closed' AS ACTION, 
-                    contributors.cntrb_full_name AS full_name, 
-                    contributors.cntrb_login AS login 
-                    FROM 
-                    augur_data.issues, 
-                    augur_data.issue_events 
-                    LEFT OUTER JOIN augur_data.contributors ON contributors.cntrb_id = issue_events.cntrb_id 
-                    LEFT OUTER JOIN (
-                        SELECT 
-                        DISTINCT ON (cntrb_canonical) cntrb_full_name, 
-                        cntrb_canonical AS canonical_email, 
-                        data_collection_date, 
-                        cntrb_id AS canonical_id 
-                        FROM 
-                        augur_data.contributors 
-                        WHERE 
-                        cntrb_canonical = cntrb_email 
-                        ORDER BY 
-                        cntrb_canonical
-                    ) canonical_full_names ON canonical_full_names.canonical_email = contributors.cntrb_canonical 
-                    WHERE 
-                    issues.repo_id in ({repo_statement}) 
-                    AND issues.issue_id = issue_events.issue_id 
-                    AND issues.pull_request IS NULL 
-                    AND issue_events.cntrb_id IS NOT NULL 
-                    AND ACTION = 'closed' 
-                    GROUP BY 
-                    issue_events.cntrb_id, 
-                    issues.repo_id, 
-                    issue_events.created_at, 
-                    contributors.cntrb_full_name, 
-                    contributors.cntrb_login
-                ) 
-                UNION ALL 
-                (
-                    SELECT 
-                    pr_augur_contributor_id AS ID, 
-                    pr_created_at AS created_at, 
-                    pull_requests.repo_id, 
-                    'open_pull_request' AS ACTION, 
-                    contributors.cntrb_full_name AS full_name, 
-                    contributors.cntrb_login AS login 
-                    FROM 
-                    augur_data.pull_requests 
-                    LEFT OUTER JOIN augur_data.contributors ON pull_requests.pr_augur_contributor_id = contributors.cntrb_id 
-                    LEFT OUTER JOIN (
-                        SELECT 
-                        DISTINCT ON (cntrb_canonical) cntrb_full_name, 
-                        cntrb_canonical AS canonical_email, 
-                        data_collection_date, 
-                        cntrb_id AS canonical_id 
-                        FROM 
-                        augur_data.contributors 
-                        WHERE 
-                        cntrb_canonical = cntrb_email 
-                        ORDER BY 
-                        cntrb_canonical
-                    ) canonical_full_names ON canonical_full_names.canonical_email = contributors.cntrb_canonical 
-                    WHERE 
-                    pull_requests.repo_id in ({repo_statement}) 
-                    GROUP BY 
-                    pull_requests.pr_augur_contributor_id, 
-                    pull_requests.repo_id, 
-                    pull_requests.pr_created_at, 
-                    contributors.cntrb_full_name, 
-                    contributors.cntrb_login
-                ) 
-                UNION ALL 
-                (
-                    SELECT 
-                    message.cntrb_id AS ID, 
-                    msg_timestamp AS created_at, 
-                    pull_requests.repo_id as repo_id, 
-                    'pull_request_comment' AS ACTION, 
-                    contributors.cntrb_full_name AS full_name, 
-                    contributors.cntrb_login AS login 
-                    FROM 
-                    augur_data.pull_requests, 
-                    augur_data.pull_request_message_ref, 
-                    augur_data.message 
-                    LEFT OUTER JOIN augur_data.contributors ON contributors.cntrb_id = message.cntrb_id 
-                    LEFT OUTER JOIN (
-                        SELECT 
-                        DISTINCT ON (cntrb_canonical) cntrb_full_name, 
-                        cntrb_canonical AS canonical_email, 
-                        data_collection_date, 
-                        cntrb_id AS canonical_id 
-                        FROM 
-                        augur_data.contributors 
-                        WHERE 
-                        cntrb_canonical = cntrb_email 
-                        ORDER BY 
-                        cntrb_canonical
-                    ) canonical_full_names ON canonical_full_names.canonical_email = contributors.cntrb_canonical 
-                    WHERE 
-                    pull_requests.repo_id in ({repo_statement}) 
-                    AND pull_request_message_ref.pull_request_id = pull_requests.pull_request_id 
-                    AND pull_request_message_ref.msg_id = message.msg_id 
-                    GROUP BY 
-                    message.cntrb_id, 
-                    pull_requests.repo_id, 
-                    message.msg_timestamp, 
-                    contributors.cntrb_full_name, 
-                    contributors.cntrb_login
-                ) 
-                UNION ALL 
-                (
-                    SELECT 
-                    issues.reporter_id AS ID, 
-                    msg_timestamp AS created_at, 
-                    issues.repo_id as repo_id, 
-                    'issue_comment' AS ACTION, 
-                    contributors.cntrb_full_name AS full_name, 
-                    contributors.cntrb_login AS login 
-                    FROM 
-                    issues, 
-                    issue_message_ref, 
-                    message 
-                    LEFT OUTER JOIN augur_data.contributors ON contributors.cntrb_id = message.cntrb_id 
-                    LEFT OUTER JOIN (
-                        SELECT 
-                        DISTINCT ON (cntrb_canonical) cntrb_full_name, 
-                        cntrb_canonical AS canonical_email, 
-                        data_collection_date, 
-                        cntrb_id AS canonical_id 
-                        FROM 
-                        augur_data.contributors 
-                        WHERE 
-                        cntrb_canonical = cntrb_email 
-                        ORDER BY 
-                        cntrb_canonical
-                    ) canonical_full_names ON canonical_full_names.canonical_email = contributors.cntrb_canonical 
-                    WHERE 
-                    issues.repo_id in ({repo_statement}) 
-                    AND issue_message_ref.msg_id = message.msg_id 
-                    AND issues.issue_id = issue_message_ref.issue_id 
-                    AND issues.pull_request_id = NULL 
-                    GROUP BY 
-                    issues.reporter_id, 
-                    issues.repo_id, 
-                    message.msg_timestamp, 
-                    contributors.cntrb_full_name, 
-                    contributors.cntrb_login
-                )
-            ) A, 
-            repo 
-            WHERE 
-            ID IS NOT NULL 
-            AND A.repo_id = repo.repo_id 
-            GROUP BY 
-            A.ID, 
-            A.repo_id, 
-            A.ACTION, 
-            A.created_at, 
-            repo.repo_name, 
-            A.full_name, 
-            A.login 
-            ORDER BY 
-            cntrb_id
-        ) b 
-        """
-    )
->>>>>>> 5d4f05f0
 
     with engine.connect() as conn:
         df_cont = pd.read_sql(contributions_query, con=conn)
