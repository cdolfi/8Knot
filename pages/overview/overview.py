--- conflicted
+++ resolved
@@ -14,13 +14,9 @@
 from .visualizations.issue_staleness import gc_issue_staleness
 from .visualizations.pr_staleness import gc_pr_staleness
 from .visualizations.pr_over_time import gc_pr_over_time
-<<<<<<< HEAD
 from .visualizations.cntrib_issue_assignment import gc_cntrib_issue_assignment
-
-=======
 from .visualizations.pr_assignment import gc_pr_assignment
 from .visualizations.issue_assignment import gc_issue_assignment
->>>>>>> 7ff88a34
 
 # register the page
 dash.register_page(__name__, path="/overview", order=2)
@@ -54,15 +50,15 @@
         dbc.Row(
             [
                 dbc.Col(gc_cntrib_issue_assignment, width=6),
-                dbc.Col(gc_commits_over_time, width=6),
-                dbc.Col(gc_pr_assignment, width=6),
+                dbc.Col(gc_issue_assignment, width=6),
             ],
             align="center",
             style={"marginBottom": ".5%"},
         ),
         dbc.Row(
             [
-                dbc.Col(gc_issue_assignment, width=6),
+                dbc.Col(gc_commits_over_time, width=6),
+                dbc.Col(gc_pr_assignment, width=6),
             ],
             align="center",
             style={"marginBottom": ".5%"},
