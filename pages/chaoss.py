--- conflicted
+++ resolved
@@ -11,7 +11,7 @@
 import warnings
 warnings.filterwarnings("ignore")
 
-<<<<<<< HEAD
+
 layout = dbc.Container([
     
     dbc.Row([
@@ -108,48 +108,7 @@
     df_cont = pd.DataFrame(data)
     contributors = df_cont['cntrb_id'][df_cont['rank']== contribs].to_list()
     df_cont_subset = pd.DataFrame(data)
-=======
-layout = dbc.Container(
-    [
-        dbc.Row([dbc.Col([html.H1(children="Chaoss WIP Page - live update")])]),
-        dbc.Row(
-            [
-                dbc.Col(
-                    [
-                        dcc.Graph(id="commits-over-time1"),
-                        html.Label(["Date Interval"], style={"font-weight": "bold"}),
-                        dcc.RadioItems(
-                            id="time_interval",
-                            options=[
-                                {"label": "Day", "value": 86400000},
-                                {"label": "Week", "value": 604800000},
-                                {"label": "Month", "value": "M1"},
-                                {"label": "Year", "value": "M12"},
-                            ],
-                            value="M1",
-                            style={"width": "50%"},
-                        ),
-                    ],
-                ),
-                dbc.Col(
-                    [
-                        dcc.Graph(id="first-time-contributors"),
-                    ],
-                ),
-            ]
-        ),
-    ],
-    fluid=True,
-)
-
-# call back for commits over time graph
-@callback(
-    Output("commits-over-time1", "figure"),
-    [Input("commits-data", "data"), Input("time_interval", "value")],
-)
-def create_graph(data, interval):
-    df_commits = pd.DataFrame(data)
->>>>>>> 5dfa59d1
+
 
     #Inputs for Title of graph
     title= ''
@@ -160,7 +119,6 @@
         df_cont_subset = df_cont_subset.loc[df_cont_subset['cntrb_id'].isin(contributors)]
         title = "Repeat Contributions Per Quarter"
 
-<<<<<<< HEAD
     # reset index to be ready for plotly
     df_cont_subset = df_cont_subset.reset_index()
 
@@ -176,52 +134,6 @@
                       'font':{'size':28},'x':0.5,'xanchor':'center'},
         xaxis_title="Quarter",
         yaxis_title="Contributions")
-=======
-    # helper values for building graph
-    today = dt.date.today()
-    x_r = []
-    x_name = "Year"
-    hover = "Year: %{x|%Y}"
-
-    # graph input values based on date interval selection
-    if interval == 86400000:
-        x_r = [str(today - dt.timedelta(weeks=4)), str(today)]
-        x_name = "Day"
-        hover = "Day: %{x|%b %d, %Y}"
-    elif interval == 604800000:
-        x_r = [str(today - dt.timedelta(weeks=30)), str(today)]
-        x_name = "Week"
-        hover = "Week: %{x|%b %d, %Y}"
-    elif interval == "M1":
-        x_r = [str(today - dt.timedelta(weeks=104)), str(today)]
-        x_name = "Month"
-        hover = "Month: %{x|%b %Y}"
-
-    # graph geration
-    if df_commits is not None:
-        fig = px.histogram(
-            df_commits, x="date", range_x=x_r, labels={"x": x_name, "y": "Commits"}
-        )
-        fig.update_traces(
-            xbins_size=interval, hovertemplate=hover + "<br>Commits: %{y}<br>"
-        )
-        fig.update_xaxes(
-            showgrid=True,
-            ticklabelmode="period",
-            dtick=interval,
-            rangeslider_yaxis_rangemode="match",
-        )
-        fig.update_layout(
-            title={
-                "text": "Commits Over Time",
-                "font": {"size": 28},
-                "x": 0.5,
-                "xanchor": "center",
-            },
-            xaxis_title=x_name,
-            yaxis_title="Number of Commits",
-        )
->>>>>>> 5dfa59d1
         return fig
     else:
         return None
@@ -246,7 +158,6 @@
         )
         fig.update_xaxes(showgrid=True, ticklabelmode="period", dtick="M3")
         fig.update_layout(
-<<<<<<< HEAD
             title={'text':"First Time Contributions Per Quarter",
                       'font':{'size':28},'x':0.5,'xanchor':'center'},
         xaxis_title="Quarter",
@@ -324,17 +235,3 @@
         hover = "Month: %{x|%b %Y}"
         period = "M"
     return x_r, x_name, hover, period
-=======
-            title={
-                "text": "All First time Contributors Per Quarter",
-                "font": {"size": 28},
-                "x": 0.5,
-                "xanchor": "center",
-            },
-            xaxis_title="Quarter",
-            yaxis_title="Contributions",
-        )
-        return fig
-    else:
-        return None
->>>>>>> 5dfa59d1
