from dash import html, dcc
import dash
import plotly.express as px
import dash_bootstrap_components as dbc
import warnings

warnings.filterwarnings("ignore")

# register the page
dash.register_page(__name__, order=3)

from .callbacks import chaoss_callbacks

<<<<<<< HEAD
layout = dbc.Container(
    [
        dbc.Row([dbc.Col([html.H1(children="Chaoss WIP Page - live update")])]),
        dbc.Row(
            [
                dbc.Col(
=======
    dbc.Row([
        dbc.Col([
            dcc.Loading(children=[dcc.Graph(id='cont-drive-repeat')], color="#119DFF", type="dot", fullscreen=False,),
            #dcc.Graph(id='cont-drive-repeat'),

            dbc.Form(
                dbc.Row(
>>>>>>> dce56a86
                    [
                        dcc.Graph(id="cont-drive-repeat"),
                        dbc.Form(
                            dbc.Row(
                                [
                                    dbc.Label(
                                        "Contributions Required:",
                                        html_for="num_contributions",
                                        width={"offset": 1, "size": "auto"},
                                        style={"font-weight": "bold"},
                                    ),
                                    dbc.Col(
                                        [
                                            dbc.Input(
                                                id="num_contributions",
                                                type="number",
                                                min=1,
                                                max=15,
                                                step=1,
                                                value=4,
                                            )
                                        ],
                                        className="me-3",
                                        width=2,
                                    ),
                                    dbc.Label(
                                        "Graph View:",
                                        html_for="drive-repeat",
                                        width="auto",
                                        style={"font-weight": "bold"},
                                    ),
                                    dbc.Col(
                                        [
                                            dbc.RadioItems(
                                                id="drive-repeat",
                                                options=[
                                                    {
                                                        "label": "Repeat",
                                                        "value": "repeat",
                                                    },
                                                    {
                                                        "label": "Drive-By",
                                                        "value": "drive",
                                                    },
                                                ],
                                                value="drive",
                                            )
                                        ],
                                        className="me-3",
                                    ),
                                ],
                                className="g-2",
                                align="center",
                                justify="start",
                            )
                        ),
<<<<<<< HEAD
                    ],
                ),
                dbc.Col(
                    [
                        dcc.Graph(id="first-time-contributors"),
                    ],
                ),
            ]
        ),
        dbc.Row(
            [
                dbc.Col(
=======
                    ],className="g-2",align="center",justify="start"
                )
            ),
            ],
        ),
        dbc.Col([
            dcc.Loading(children=[dcc.Graph(id='first-time-contributors')], color="#119DFF", type="dot", fullscreen=False,),
            #dcc.Graph(id='first-time-contributors'),
            ],
        ),
        ]
    ),

    dbc.Row([
        dbc.Col([

            dcc.Loading(children=[dcc.Graph(id='contributors-over-time')], color="#119DFF", type="dot", fullscreen=False,),
            #dcc.Graph(id='contributors-over-time'),

            dbc.Form(
                dbc.Row(
>>>>>>> dce56a86
                    [
                        dcc.Graph(id="contributors-over-time"),
                        dbc.Form(
                            dbc.Row(
                                [
                                    dbc.Label(
                                        "Contributions Required:",
                                        html_for="num_contribs_req",
                                        width={"offset": 1, "size": "auto"},
                                        style={"font-weight": "bold"},
                                    ),
                                    dbc.Col(
                                        [
                                            dbc.Input(
                                                id="num_contribs_req",
                                                type="number",
                                                min=1,
                                                max=15,
                                                step=1,
                                                value=4,
                                            )
                                        ],
                                        className="me-3",
                                        width=2,
                                    ),
                                    dbc.Label(
                                        "Date Interval:",
                                        html_for="contrib-time-interval",
                                        width="auto",
                                        style={"font-weight": "bold"},
                                    ),
                                    dbc.Col(
                                        [
                                            dbc.RadioItems(
                                                id="contrib-time-interval",
                                                options=[
                                                    {
                                                        "label": "Day",
                                                        "value": 86400000,
                                                    },  # days in milliseconds for ploty use
                                                    {
                                                        "label": "Week",
                                                        "value": 604800000,
                                                    },  # weeks in milliseconds for ploty use
                                                    {"label": "Month", "value": "M1"},
                                                    {"label": "Year", "value": "M12"},
                                                ],
                                                value="M1",
                                            )
                                        ],
                                        className="me-3",
                                    ),
                                ],
                                className="g-2",
                                align="center",
                                justify="start",
                            )
                        ),
                    ],
                ),
            ]
        ),
<<<<<<< HEAD
    ],
    fluid=True,
)
=======
        ]
    )

], fluid= True)

#call back for drive by vs commits over time graph   
@callback(
    Output('cont-drive-repeat', 'figure'),
    [Input('contributions', 'data'),
    Input('num_contributions','value'),
    Input('drive-repeat','value')
    ]
)
def create_graph(data,contribs,view):
    #graph on contribution subset
    df_cont = pd.DataFrame(data)
    contributors = df_cont['cntrb_id'][df_cont['rank']== contribs].to_list()
    df_cont_subset = pd.DataFrame(data)


    #Inputs for Title of graph
    title= ''
    if view == 'drive':
        df_cont_subset = df_cont_subset.loc[~df_cont_subset['cntrb_id'].isin(contributors)]
        title = "Drive By Contributions Per Quarter"
    else: 
        df_cont_subset = df_cont_subset.loc[df_cont_subset['cntrb_id'].isin(contributors)]
        title = "Repeat Contributions Per Quarter"

    # reset index to be ready for plotly
    df_cont_subset = df_cont_subset.reset_index()

    
    #graph geration
    if(df_cont_subset is not None):
        fig = px.histogram(df_cont_subset, x="created_at", color="Action")
        fig.update_traces(xbins_size='M3', hovertemplate= "Date: %{x}" +
                                                            "<br>Amount: %{y}<br><extra></extra>")
        fig.update_xaxes(showgrid=True, ticklabelmode="period", dtick='M3')
        fig.update_layout(
            title={'text':title,
                      'font':{'size':28},'x':0.5,'xanchor':'center'},
        xaxis_title="Quarter",
        yaxis_title="Contributions")
        return fig
    else:
        return None


@callback(Output("first-time-contributors", "figure"), Input("contributions", "data"))
def create_graph(data):
    df_cont = pd.DataFrame(data)

    # selection for 1st contribution only
    df_cont = df_cont[df_cont["rank"] == 1]

    # reset index to be ready for plotly
    df_cont = df_cont.reset_index()

    # Graph generation
    if df_cont is not None:
        fig = px.histogram(df_cont, x="created_at", color="Action")
        fig.update_traces(
            xbins_size="M3",
            hovertemplate="Date: %{x}" + "<br>Amount: %{y}<br><extra></extra>",
        )
        fig.update_xaxes(showgrid=True, ticklabelmode="period", dtick="M3")
        fig.update_layout(
            title={'text':"First Time Contributions Per Quarter",
                      'font':{'size':28},'x':0.5,'xanchor':'center'},
        xaxis_title="Quarter",
        yaxis_title="Contributions")
        return fig
    else:
        return None  

@callback(
    Output('contributors-over-time', 'figure'),
    [Input('contributions', 'data'),
    Input('num_contribs_req','value'),
    Input('contrib-time-interval','value')]
)
def create_graph(data,contribs,interval):
    df_cont = pd.DataFrame(data)
    df_cont['created_at'] = pd.to_datetime(df_cont['created_at'], utc=True, format= '%Y-%m-%d')

    #create column for identifying Drive by and Repeat Contributors 
    contributors = df_cont['cntrb_id'][df_cont['rank']== contribs].to_list()
    df_cont["type"] = np.where(df_cont['cntrb_id'].isin(contributors), "Repeat", "Drive-By")

    # reset index to be ready for plotly
    df_cont = df_cont.reset_index()

    #time values for graph
    x_r, x_name, hover, period = get_graph_time_values(interval)


    #graphs generated for aggregation by time interval
    drive_temp = df_cont[df_cont['type']=="Drive-By"].groupby(by = df_cont.created_at.dt.to_period(period))["cntrb_id"].nunique().reset_index().rename(columns={"cntrb_id": "Drive-By"})
    repeat_temp= df_cont[df_cont['type']=="Repeat"].groupby(by = df_cont.created_at.dt.to_period(period))["cntrb_id"].nunique().reset_index().rename(columns={"cntrb_id": "Repeat"})
    df_final = pd.merge(repeat_temp, drive_temp, on='created_at', how='outer')
    df_final['created_at']= df_final['created_at'].dt.to_timestamp()

    #graph geration
    if(df_final is not None):
        fig = px.histogram(df_final, x="created_at",y= [df_final["Repeat"],df_final["Drive-By"]], range_x=x_r,labels={'x':x_name, 'y':'Contributors'})
        fig.update_traces(xbins_size=interval , hovertemplate =hover + "<br>Contributors: %{y}<br><extra></extra>" )
        fig.update_xaxes(showgrid=True, ticklabelmode="period", dtick=interval,rangeslider_yaxis_rangemode="match" )
        fig.update_layout(
            title={'text':"Contributor Types over Time",
                      'font':{'size':28},'x':0.5,'xanchor':'center'},
        xaxis_title=x_name,
        legend_title_text='Type',
        yaxis_title="Number of Contributors")
        return fig
    else:
        return None  


def get_graph_time_values(interval):
    #helper values for building graph 
    today = dt.date.today()
    x_r = None
    x_name = "Year"
    hover = "Year: %{x|%Y}"
    period = 'Y'

    
    #graph input values based on date interval selection
    if interval == 86400000: #if statement for days
        x_r = [str(today-dt.timedelta(weeks=4)),str(today)]
        x_name = "Day"
        hover = "Day: %{x|%b %d, %Y}"
        period = "D"
    elif interval == 604800000: #if statmement for weeks 
        x_r = [str(today-dt.timedelta(weeks=30)),str(today)]
        x_name = "Week"
        hover = "Week: %{x|%b %d, %Y}"
        period = "W"
    elif interval =='M1': #if statement for months
        x_r = [str(today-dt.timedelta(weeks=104)),str(today)]
        x_name = "Month"
        hover = "Month: %{x|%b %Y}"
        period = "M"
    return x_r, x_name, hover, period
>>>>>>> dce56a86
<|MERGE_RESOLUTION|>--- conflicted
+++ resolved
@@ -11,22 +11,12 @@
 
 from .callbacks import chaoss_callbacks
 
-<<<<<<< HEAD
 layout = dbc.Container(
     [
         dbc.Row([dbc.Col([html.H1(children="Chaoss WIP Page - live update")])]),
         dbc.Row(
             [
                 dbc.Col(
-=======
-    dbc.Row([
-        dbc.Col([
-            dcc.Loading(children=[dcc.Graph(id='cont-drive-repeat')], color="#119DFF", type="dot", fullscreen=False,),
-            #dcc.Graph(id='cont-drive-repeat'),
-
-            dbc.Form(
-                dbc.Row(
->>>>>>> dce56a86
                     [
                         dcc.Graph(id="cont-drive-repeat"),
                         dbc.Form(
@@ -83,7 +73,6 @@
                                 justify="start",
                             )
                         ),
-<<<<<<< HEAD
                     ],
                 ),
                 dbc.Col(
@@ -93,32 +82,14 @@
                 ),
             ]
         ),
-        dbc.Row(
-            [
-                dbc.Col(
-=======
-                    ],className="g-2",align="center",justify="start"
-                )
-            ),
-            ],
-        ),
-        dbc.Col([
-            dcc.Loading(children=[dcc.Graph(id='first-time-contributors')], color="#119DFF", type="dot", fullscreen=False,),
-            #dcc.Graph(id='first-time-contributors'),
-            ],
-        ),
-        ]
-    ),
 
     dbc.Row([
         dbc.Col([
-
-            dcc.Loading(children=[dcc.Graph(id='contributors-over-time')], color="#119DFF", type="dot", fullscreen=False,),
-            #dcc.Graph(id='contributors-over-time'),
+            dcc.Loading(children=[dcc.Graph(id='cont-drive-repeat')], color="#119DFF", type="dot", fullscreen=False,),
+            #dcc.Graph(id='cont-drive-repeat'),
 
             dbc.Form(
                 dbc.Row(
->>>>>>> dce56a86
                     [
                         dcc.Graph(id="contributors-over-time"),
                         dbc.Form(
@@ -179,156 +150,49 @@
                         ),
                     ],
                 ),
-            ]
+            ),
+        ],
         ),
-<<<<<<< HEAD
-    ],
-    fluid=True,
-)
-=======
+        dbc.Col([
+            dcc.Loading(children=[dcc.Graph(id='first-time-contributors')], color="#119DFF", type="dot", fullscreen=False,),
+            #dcc.Graph(id='first-time-contributors'),
+            ],
+        ),
+        ]
+    ),
+    dbc.Row([
+        dbc.Col([
+
+            dcc.Loading(children=[dcc.Graph(id='contributors-over-time')], color="#119DFF", type="dot", fullscreen=False,),
+            #dcc.Graph(id='contributors-over-time'),
+
+            dbc.Form(
+                dbc.Row(
+                    [
+                    dbc.Label('Contributions Required:', html_for='num_contribs_req', width={"offset": 1, "size":"auto"},
+                                style={'font-weight': 'bold'}),
+                    dbc.Col([
+                        dbc.Input( id='num_contribs_req', type = 'number', min = 1, max= 15,step =1, value = 4)],
+                        className="me-3", width= 2),
+
+                    dbc.Label('Date Interval:', html_for='contrib-time-interval', width="auto",style={'font-weight': 'bold'}),
+                    dbc.Col([
+                        dbc.RadioItems(
+                            id='contrib-time-interval',
+                            options=[
+                                {'label': 'Day', 'value': 86400000}, #days in milliseconds for ploty use  
+                                {'label': 'Week', 'value': 604800000}, #weeks in milliseconds for ploty use
+                                {'label': 'Month', 'value': 'M1'},
+                                {'label': 'Year', 'value': 'M12'}
+                                ],
+                            value='M1',)
+                        ],className="me-3",
+                        ),
+                    ],className="g-2",align="center",justify="start"
+                )
+            ),
+            ],
+        ),
         ]
     )
-
-], fluid= True)
-
-#call back for drive by vs commits over time graph   
-@callback(
-    Output('cont-drive-repeat', 'figure'),
-    [Input('contributions', 'data'),
-    Input('num_contributions','value'),
-    Input('drive-repeat','value')
-    ]
-)
-def create_graph(data,contribs,view):
-    #graph on contribution subset
-    df_cont = pd.DataFrame(data)
-    contributors = df_cont['cntrb_id'][df_cont['rank']== contribs].to_list()
-    df_cont_subset = pd.DataFrame(data)
-
-
-    #Inputs for Title of graph
-    title= ''
-    if view == 'drive':
-        df_cont_subset = df_cont_subset.loc[~df_cont_subset['cntrb_id'].isin(contributors)]
-        title = "Drive By Contributions Per Quarter"
-    else: 
-        df_cont_subset = df_cont_subset.loc[df_cont_subset['cntrb_id'].isin(contributors)]
-        title = "Repeat Contributions Per Quarter"
-
-    # reset index to be ready for plotly
-    df_cont_subset = df_cont_subset.reset_index()
-
-    
-    #graph geration
-    if(df_cont_subset is not None):
-        fig = px.histogram(df_cont_subset, x="created_at", color="Action")
-        fig.update_traces(xbins_size='M3', hovertemplate= "Date: %{x}" +
-                                                            "<br>Amount: %{y}<br><extra></extra>")
-        fig.update_xaxes(showgrid=True, ticklabelmode="period", dtick='M3')
-        fig.update_layout(
-            title={'text':title,
-                      'font':{'size':28},'x':0.5,'xanchor':'center'},
-        xaxis_title="Quarter",
-        yaxis_title="Contributions")
-        return fig
-    else:
-        return None
-
-
-@callback(Output("first-time-contributors", "figure"), Input("contributions", "data"))
-def create_graph(data):
-    df_cont = pd.DataFrame(data)
-
-    # selection for 1st contribution only
-    df_cont = df_cont[df_cont["rank"] == 1]
-
-    # reset index to be ready for plotly
-    df_cont = df_cont.reset_index()
-
-    # Graph generation
-    if df_cont is not None:
-        fig = px.histogram(df_cont, x="created_at", color="Action")
-        fig.update_traces(
-            xbins_size="M3",
-            hovertemplate="Date: %{x}" + "<br>Amount: %{y}<br><extra></extra>",
-        )
-        fig.update_xaxes(showgrid=True, ticklabelmode="period", dtick="M3")
-        fig.update_layout(
-            title={'text':"First Time Contributions Per Quarter",
-                      'font':{'size':28},'x':0.5,'xanchor':'center'},
-        xaxis_title="Quarter",
-        yaxis_title="Contributions")
-        return fig
-    else:
-        return None  
-
-@callback(
-    Output('contributors-over-time', 'figure'),
-    [Input('contributions', 'data'),
-    Input('num_contribs_req','value'),
-    Input('contrib-time-interval','value')]
-)
-def create_graph(data,contribs,interval):
-    df_cont = pd.DataFrame(data)
-    df_cont['created_at'] = pd.to_datetime(df_cont['created_at'], utc=True, format= '%Y-%m-%d')
-
-    #create column for identifying Drive by and Repeat Contributors 
-    contributors = df_cont['cntrb_id'][df_cont['rank']== contribs].to_list()
-    df_cont["type"] = np.where(df_cont['cntrb_id'].isin(contributors), "Repeat", "Drive-By")
-
-    # reset index to be ready for plotly
-    df_cont = df_cont.reset_index()
-
-    #time values for graph
-    x_r, x_name, hover, period = get_graph_time_values(interval)
-
-
-    #graphs generated for aggregation by time interval
-    drive_temp = df_cont[df_cont['type']=="Drive-By"].groupby(by = df_cont.created_at.dt.to_period(period))["cntrb_id"].nunique().reset_index().rename(columns={"cntrb_id": "Drive-By"})
-    repeat_temp= df_cont[df_cont['type']=="Repeat"].groupby(by = df_cont.created_at.dt.to_period(period))["cntrb_id"].nunique().reset_index().rename(columns={"cntrb_id": "Repeat"})
-    df_final = pd.merge(repeat_temp, drive_temp, on='created_at', how='outer')
-    df_final['created_at']= df_final['created_at'].dt.to_timestamp()
-
-    #graph geration
-    if(df_final is not None):
-        fig = px.histogram(df_final, x="created_at",y= [df_final["Repeat"],df_final["Drive-By"]], range_x=x_r,labels={'x':x_name, 'y':'Contributors'})
-        fig.update_traces(xbins_size=interval , hovertemplate =hover + "<br>Contributors: %{y}<br><extra></extra>" )
-        fig.update_xaxes(showgrid=True, ticklabelmode="period", dtick=interval,rangeslider_yaxis_rangemode="match" )
-        fig.update_layout(
-            title={'text':"Contributor Types over Time",
-                      'font':{'size':28},'x':0.5,'xanchor':'center'},
-        xaxis_title=x_name,
-        legend_title_text='Type',
-        yaxis_title="Number of Contributors")
-        return fig
-    else:
-        return None  
-
-
-def get_graph_time_values(interval):
-    #helper values for building graph 
-    today = dt.date.today()
-    x_r = None
-    x_name = "Year"
-    hover = "Year: %{x|%Y}"
-    period = 'Y'
-
-    
-    #graph input values based on date interval selection
-    if interval == 86400000: #if statement for days
-        x_r = [str(today-dt.timedelta(weeks=4)),str(today)]
-        x_name = "Day"
-        hover = "Day: %{x|%b %d, %Y}"
-        period = "D"
-    elif interval == 604800000: #if statmement for weeks 
-        x_r = [str(today-dt.timedelta(weeks=30)),str(today)]
-        x_name = "Week"
-        hover = "Week: %{x|%b %d, %Y}"
-        period = "W"
-    elif interval =='M1': #if statement for months
-        x_r = [str(today-dt.timedelta(weeks=104)),str(today)]
-        x_name = "Month"
-        hover = "Month: %{x|%b %Y}"
-        period = "M"
-    return x_r, x_name, hover, period
->>>>>>> dce56a86
+], fluid= True)