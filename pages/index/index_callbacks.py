--- conflicted
+++ resolved
@@ -15,10 +15,7 @@
 from queries.contributors_query import contributors_query as cnq
 from queries.prs_query import prs_query as prq
 from queries.company_query import company_query as cmq
-<<<<<<< HEAD
-=======
 from queries.pr_assignee_query import pr_assignee_query as praq
->>>>>>> 7ff88a34
 from queries.issue_assignee_query import issue_assignee_query as iaq
 
 # DONE: imported other functions
@@ -30,11 +27,8 @@
 
 
 # list of queries to be run
-<<<<<<< HEAD
-QUERIES = [iq, cq, cnq, prq, cmq, iaq]
-=======
 QUERIES = [iq, cq, cnq, prq, cmq, iaq, praq]
->>>>>>> 7ff88a34
+
 
 # check if login has been enabled in config
 login_enabled = os.getenv("AUGUR_LOGIN_ENABLED", "False") == "True"
