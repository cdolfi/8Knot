from datetime import datetime, timedelta
import re
import os
import time
import logging
from celery.result import AsyncResult
import dash_bootstrap_components as dbc
import dash
from dash import html, callback
from dash.dependencies import Input, Output, State
from app import augur
from cache_manager.cache_manager import CacheManager as cm
from queries.issues_query import issues_query as iq
from queries.commits_query import commits_query as cq
from queries.contributors_query import contributors_query as cnq
from queries.prs_query import prs_query as prq
from queries.company_query import company_query as cmq
from queries.pr_assignee_query import pr_assignee_query as praq
<<<<<<< HEAD
=======
from queries.issue_assignee_query import issue_assignee_query as iaq
>>>>>>> 0bd12f22

# DONE: imported other functions
from pages.index.login_help import (
    verify_previous_login_credentials,
    get_user_groups,
    get_admin_groups,
)


# list of queries to be run
<<<<<<< HEAD
QUERIES = [iq, cq, cnq, prq, cmq, praq]
=======
QUERIES = [iq, cq, cnq, prq, cmq, iaq, praq]

>>>>>>> 0bd12f22

# check if login has been enabled in config
login_enabled = os.getenv("AUGUR_LOGIN_ENABLED", "False") == "True"


@callback(
    [
        Output("nav-login-container", "children"),
        Output("login-popover", "is_open"),
        Output("refresh-button", "disabled"),
        Output("logout-button", "disabled"),
        Output("manage-group-button", "disabled"),
    ],
    Input("augur_username_dash_persistence", "data"),
    State("login-succeeded", "data"),
)
def login_username_button(username, login_succeeded):
    """Sets logged-in-status component in top left of page.

    If a non-null username is known then we're logged in so we provide
    the user a button to go to Augur. Otherwise, we redirect them to login.

    This callback also sets a login_failure popover depending on whether
    a requested login succeeded.

    Args:
        username (str | None): Username of user or None
        login_succeeded (bool): Error enabled if login failed.

    Returns:
        _type_: _description_
    """

    buttons_disabled = True

    if username:
        navlink = [
            dbc.NavItem(
                dbc.NavLink(
                    f"{username}",
                    href=augur.user_account_endpoint,
                    id="login-navlink",
                    disabled=True,
                ),
            ),
        ]
        buttons_disabled = False
    else:
        navlink = [
            dbc.NavLink(
                "Augur log in/sign up",
                href=augur.user_auth_endpoint,
                id="login-navlink",
                active=True,
            ),
        ]

    return (
        navlink,
        not login_succeeded,
        buttons_disabled,
        buttons_disabled,
        buttons_disabled,
    )


@callback(
    [
        Output("augur_username_dash_persistence", "data"),
        Output("augur_user_bearer_token_dash_persistence", "data"),
        Output("augur_token_expiration_dash_persistence", "data"),
        Output("augur_refresh_token_dash_persistence", "data"),
        Output("augur_user_groups_dash_persistence", "data"),
        Output("augur_user_group_options_dash_persistence", "data"),
        Output("is-client-startup", "data"),
        Output("url", "search"),
        Output("login-succeeded", "data"),
    ],
    [
        Input("url", "href"),
        State("url", "search"),
        State("is-client-startup", "data"),
        State("augur_username_dash_persistence", "data"),
        State("augur_user_bearer_token_dash_persistence", "data"),
        State("augur_token_expiration_dash_persistence", "data"),
        State("augur_refresh_token_dash_persistence", "data"),
    ],
)
def get_augur_user_preferences(
    this_url,
    search_val,
    is_client_startup,
    username,
    bearer_token,
    expiration,
    refresh_token,
):
    """Handles logging in when the user navigates to application.

    If the user is navigating to application with a fresh tab, the app
    tries to log in with credentials (bearer token) if they're present and valid.

    If credentials are valid and user is logged in, user's groups are retrieved from
    Augur front-end and stored in their session.

    This function will be invoked any time a page is switched in the app, including when
    the application is accessed via redirect from Augur or on refresh.

    Args:
        this_url (str): current full href
        search_val (str): query strings to HREF
        refresh_groups (bool): whether we should refresh user's preferences
        username (str): stored username
        bearer_token (str): stored bearer token
        expiration (str): bearer token expiration date
        refresh (str): refresh token for bearer token

    Raises:
        dash.exceptions.PreventUpdate: if we're just switching between pages, don't update anything

    Returns:
        augur_username_dash_persistence (str): username
        augur_user_bearer_token_dash_persistence (str): bearer token
        augur_token_expiration_dash_persistence (str): bearer token expiration
        augur_refresh_token_dash_persistence (str): refresh token for bearer token
        augur_user_groups_dash_persistence (str): user's groups
        augur_user_group_options_dash_persistence (str): possible groups from source DB
        refresh-groups (bool): whether we should refresh user's preferences
        search_val (str): query strings to HREF- remove on login to fix refresh bug
        login-succeeded (bool):
    """

    # used to extract auth from URL
    code_pattern = re.compile(r"\?code=([0-9A-z]+)", re.IGNORECASE)

    # output values when login isn't possible
    no_login = [
        "",  # username
        "",  # bearer token
        "",  # bearer token expiration
        "",  # refresh token
        {},  # user groups
        [],  # user group options
        False,  # fetch groups?
        "",  # search (code_val) removed once logged in
    ]
    # ^note about 'search' above- we're removing it when this function returns
    # so that on refresh the logic below won't trigger another login try if the
    # user tries to refresh while still on the page redirected-to from Augur authorization.

    # URL-triggered callback
    auth_code_match = re.search(code_pattern, search_val)

    # always go through this path if login not enabled
    if (not is_client_startup and not auth_code_match) or (not login_enabled):
        logging.warning("LOGIN: Page Switch")
        raise dash.exceptions.PreventUpdate

    if auth_code_match:
        logging.warning("LOGIN: Redirect from Augur; Code pattern in href")
        # the user has just redirected from Augur so we know
        # that we need to get their new credentials.

        auth = auth_code_match.group(1)

        # use the auth token to get the bearer token
        username, bearer_token, expiration, refresh_token = augur.auth_to_bearer_token(auth)

        # if we try to log in with the auth token we just get and the login fails, we
        # tell the user with a popover and do nothing.

        if not all([username, bearer_token, expiration, refresh_token]):
            return no_login + [False]

        # expiration should be a future time not a duration
        expiration = datetime.now() + timedelta(seconds=expiration)

    elif is_client_startup:
        logging.warning("LOGIN: STARTUP - GETTING ADMIN GROUPS")
        # try to get admin groups
        admin_groups, admin_group_options = get_admin_groups()

        no_login[4] = admin_groups
        no_login[5] = admin_group_options

        logging.warning("LOGIN: STARTUP - ADMIN GROUPS SET")

        if expiration and bearer_token:
            checked_bt, checked_rt = verify_previous_login_credentials(bearer_token, refresh_token, expiration)
            if not all([checked_bt, checked_rt]):
                return no_login + [True]
            logging.warning("LOGIN: Warm startup; preexisting credentials available")
        else:
            logging.warning("LOGIN: Cold Startup; no credentials available")
            return no_login + [True]

    # get groups for admin and user from front-end
    user_groups, user_group_options = get_user_groups(username, bearer_token)
    admin_groups, admin_group_options = get_admin_groups()

    # combine admin and user groups
    user_groups.update(admin_groups)
    user_group_options += admin_group_options

    logging.warning("LOGIN: Success")
    return (
        username,
        bearer_token,
        expiration,
        refresh_token,
        user_groups,
        user_group_options,
        False,  # refresh_groups
        "",  # reset search to empty post-login
        True,  # login succeeded
    )


@callback(
    [Output("projects", "data")],
    [Input("projects", "searchValue")],
    [
        State("projects", "value"),
        State("augur_user_group_options_dash_persistence", "data"),
    ],
)
def dynamic_multiselect_options(user_in: str, selections, augur_groups):
    """
    Ref: https://dash.plotly.com/dash-core-components/dropdown#dynamic-options

    For all of the possible repo's / orgs, check if the substring currently
    being searched is in the repo's name or if the repo / org name is
    in the current list of states selected. Add it to the list if it matches
    either of the options.
    """

    if not user_in:
        return dash.no_update

    options = augur.get_multiselect_options().copy()
    options = options + augur_groups

    # if the number of options changes then we're
    # adding AUGUR_ entries somewhere.

    if selections is None:
        selections = []

    # match lowercase inputs with lowercase possible values
    opts = [i for i in options if user_in.lower() in i["label"]]

    # sort matches by length
    opts = sorted(opts, key=lambda v: len(v["label"]))

    # always include the previous selections from the searchbar to avoid
    # those values being clobbered when we truncate the total length.
    # arbitrarily 'small' number of matches returned..
    if len(opts) < 100:
        return [opts + [v for v in options if v["value"] in selections]]

    else:
        return [opts[:100] + [v for v in options if v["value"] in selections]]


# callback for repo selections to feed into visualization call backs
@callback(
    [Output("results-output-container", "children"), Output("repo-choices", "data")],
    [
        Input("search", "n_clicks"),
        State("projects", "value"),
        State("augur_user_groups_dash_persistence", "data"),
    ],
)
def multiselect_values_to_repo_ids(n_clicks, user_vals, user_groups):
    if not user_vals:
        logging.warning("NOTHING SELECTED IN SEARCH BAR")
        raise dash.exceptions.PreventUpdate

    # individual repo numbers
    repos = [r for r in user_vals if isinstance(r, int)]
    logging.warning(f"REPOS: {repos}")

    # names of augur groups or orgs
    names = [n for n in user_vals if isinstance(n, str)]

    org_repos = [augur.org_to_repos(o) for o in names if augur.is_org(o)]
    # flatten list repo_ids in orgs to 1D
    org_repos = [v for l in org_repos for v in l]
    logging.warning(f"ORG_REPOS: {org_repos}")

    group_repos = [user_groups[g] for g in names if not augur.is_org(g)]
    # flatten list repo_ids in orgs to 1D
    group_repos = [v for l in group_repos for v in l]
    logging.warning(f"GROUP_REPOS: {group_repos}")

    # only unique repo ids
    all_repo_ids = list(set().union(*[repos, org_repos, group_repos]))
    logging.warning(f"SELECTED_REPOS: {all_repo_ids}")

    return "", all_repo_ids


@callback(
    Output("help-alert", "is_open"),
    Input("search-help", "n_clicks"),
    State("help-alert", "is_open"),
)
def show_help_alert(n_clicks, openness):
    """Sets the 'open' state of a help message
    for the search bar to encourage users to check
    their spelling and to ask for data to be loaded
    if not available.

    Args:
        n_clicks (int): number of times 'help' button clicked.
        openness (boolean): whether help alert is currently open.

    Returns:
        dash.no_update | boolean: whether the help alert should be open.
    """
    if n_clicks == 0:
        return dash.no_update
    # switch the openness parameter, allows button to also
    # dismiss the Alert.
    return not openness


@callback(
    [Output("repo-list-alert", "is_open"), Output("repo-list-alert", "children")],
    [Input("repo-list-button", "n_clicks")],
    [State("help-alert", "is_open"), State("repo-choices", "data")],
)
def show_help_alert(n_clicks, openness, repo_ids):
    """Sets the 'open' state of a help message
    for the search bar to encourage users to check
    their spelling and to ask for data to be loaded
    if not available.
    Args:
        n_clicks (int): number of times 'help' button clicked.
        openness (boolean): whether help alert is currently open.
    Returns:
        dash.no_update | boolean: whether the help alert should be open.
    """
    print(repo_ids)
    url_list = [augur.repo_id_to_git(i) for i in repo_ids]

    if n_clicks == 0:
        return dash.no_update, str(url_list)
    # switch the openness parameter, allows button to also
    # dismiss the Alert.
    return not openness, str(url_list)


@callback(
    [Output("data-badge", "children"), Output("data-badge", "color")],
    Input("job-ids", "data"),
    background=True,
)
def wait_queries(job_ids):
    # TODO add docstring to function

    jobs = [AsyncResult(j_id) for j_id in job_ids]

    # default 'result_expires' for celery config is 86400 seconds.
    # so we don't have to check if the jobs exist. if this tasks
    # is enqueued 24 hours after the query-worker tasks finish
    # then we have a big problem. However, we should 'forget' all
    # results before we exit.

    while True:
        logging.warning([j.status for j in jobs])

        # jobs are either all ready
        if all(j.successful() for j in jobs):
            logging.warning([j.status for j in jobs])
            jobs = [j.forget() for j in jobs]
            return "Data Ready", "success"

        # or one of them has failed
        if any(j.failed() for j in jobs):
            # if a job fails, we need to wait for the others to finish before
            # we can 'forget' them. otherwise to-be-successful jobs will always
            # be forgotten if one fails.

            # tasks need to have either failed or succeeded before being forgotten.
            while True:
                num_succeeded = [j.successful() for j in jobs].count(True)
                num_failed = [j.failed() for j in jobs].count(True)
                num_total = num_failed + num_succeeded

                if num_total == len(jobs):
                    break

                time.sleep(4.0)

            jobs = [j.forget() for j in jobs]
            return "Data Incomplete- Retry", "danger"

        # pause to let something change
        time.sleep(2.0)


@callback(
    Output("job-ids", "data"),
    Input("repo-choices", "data"),
)
def run_queries(repos):
    """
    Executes queries defined in /queries against Augur
    instance for input Repos; caches results in redis per
    (query_function,repo) pair.

    Args:
        repos ([int]): repositories we collect data for.
    """

    # cache manager object
    cache = cm()

    # list of queries to process
    funcs = QUERIES

    # list of job promises
    jobs = []

    for f in funcs:
        # only download repos that aren't currently in cache
        not_ready = [r for r in repos if cache.exists(f, r) != 1]

        # add job to queue
        j = f.apply_async(args=[not_ready], queue="data")

        # add job promise to local promise list
        jobs.append(j)

    return [j.id for j in jobs]<|MERGE_RESOLUTION|>--- conflicted
+++ resolved
@@ -16,10 +16,7 @@
 from queries.prs_query import prs_query as prq
 from queries.company_query import company_query as cmq
 from queries.pr_assignee_query import pr_assignee_query as praq
-<<<<<<< HEAD
-=======
 from queries.issue_assignee_query import issue_assignee_query as iaq
->>>>>>> 0bd12f22
 
 # DONE: imported other functions
 from pages.index.login_help import (
@@ -30,12 +27,7 @@
 
 
 # list of queries to be run
-<<<<<<< HEAD
-QUERIES = [iq, cq, cnq, prq, cmq, praq]
-=======
 QUERIES = [iq, cq, cnq, prq, cmq, iaq, praq]
-
->>>>>>> 0bd12f22
 
 # check if login has been enabled in config
 login_enabled = os.getenv("AUGUR_LOGIN_ENABLED", "False") == "True"
