--- conflicted
+++ resolved
@@ -46,189 +46,4 @@
         ),
     ],
     fluid=True,
-<<<<<<< HEAD
-)
-=======
-)
-
-# callback for commits over time graph
-@callback(
-    Output("commits-over-time", "figure"),
-    [Input("commits-data", "data"), Input("time-interval", "value")],
-)
-def create_graph(data, interval):
-    print("COMMITS_OVER_TIME_VIZ - START")
-    df_commits = pd.DataFrame(data)
-
-    # reset index to be ready for plotly
-    df_commits = df_commits.reset_index()
-
-    # helper values for building graph
-    today = dt.date.today()
-    x_r = []
-    x_name = "Year"
-    hover = "Year: %{x|%Y}"
-
-    # graph input values based on date interval selection
-    if interval == 86400000:  # if statement for days
-        x_r = [str(today - dt.timedelta(weeks=4)), str(today)]
-        x_name = "Day"
-        hover = "Day: %{x|%b %d, %Y}"
-    elif interval == 604800000:  # if statmement for weeks
-        x_r = [str(today - dt.timedelta(weeks=30)), str(today)]
-        x_name = "Week"
-        hover = "Week: %{x|%b %d, %Y}"
-    elif interval == "M1":  # if statement for months
-        x_r = [str(today - dt.timedelta(weeks=104)), str(today)]
-        x_name = "Month"
-        hover = "Month: %{x|%b %Y}"
-
-    # graph geration
-    if df_commits is not None:
-        fig = px.histogram(
-            df_commits, x="date", range_x=x_r, labels={"x": x_name, "y": "Commits"}
-        )
-        fig.update_traces(
-            xbins_size=interval, hovertemplate=hover + "<br>Commits: %{y}<br>"
-        )
-        fig.update_xaxes(
-            showgrid=True,
-            ticklabelmode="period",
-            dtick=interval,
-            rangeslider_yaxis_rangemode="match",
-        )
-        fig.update_layout(
-            title={
-                "text": "Commits Over Time",
-                "font": {"size": 28},
-                "x": 0.5,
-                "xanchor": "center",
-            },
-            xaxis_title=x_name,
-            yaxis_title="Number of Commits",
-        )
-        print("COMMITS_OVER_TIME_VIZ - END")
-        return fig
-    else:
-        return None
-
-
-# callback for issues over time graph
-@callback(
-    Output("issues-over-time", "figure"),
-    [Input("issues-data", "data"), Input("time-interval", "value")],
-)
-def create_graph(data, interval):
-    print("ISSUES_OVER_TIME_VIZ - START")
-    df_issues = pd.DataFrame(data)
-
-    # df for line chart
-    df_open = make_open_df(df_issues)
-
-    # reset index to be ready for plotly
-    df_issues = df_issues.reset_index()
-
-    #time values for graph
-    x_r, x_name, hover = get_graph_time_values(interval)
-    
-    #graph geration
-    if(df_issues is not None):
-        fig = go.Figure()
-        fig.add_histogram(
-            x=df_issues["closed"].dropna(),
-            histfunc="count",
-            name="closed",
-            opacity=1,
-            hovertemplate=hover + "<br>Closed: %{y}<br>" + "<extra></extra>",
-        )
-        fig.add_histogram(
-            x=df_issues["created"],
-            histfunc="count",
-            name="created",
-            opacity=0.6,
-            hovertemplate=hover + "<br>Created: %{y}<br>" + "<extra></extra>",
-        )
-        fig.update_traces(xbins_size=interval)
-        fig.update_xaxes(
-            showgrid=True,
-            ticklabelmode="period",
-            dtick=interval,
-            rangeslider_yaxis_rangemode="match",
-            range=x_r,
-        )
-        fig.update_layout(
-            title={
-                "text": "Issues Over Time",
-                "font": {"size": 28},
-                "x": 0.5,
-                "xanchor": "center",
-            },
-            xaxis_title=x_name,
-            yaxis_title="Number of Issues",
-            barmode="overlay",
-        )
-        fig.add_trace(
-            go.Scatter(
-                x=df_open["issue"],
-                y=df_open["total"],
-                mode="lines",
-                name="Issues Actively Open",
-                hovertemplate="Issues Open: %{y}" + "<extra></extra>",
-            )
-        )
-        print("ISSUES_OVER_TIME_VIZ - END")
-        return fig
-    else:
-        return None
-
-
-def make_open_df(df_issues):
-    print("OPEN_PR_PROCESSING - START")
-    # created dataframe
-    df_created = pd.DataFrame(df_issues["created"])
-    df_created.rename(columns={"created": "issue"}, inplace=True)
-    df_created["open"] = 1
-
-    # closed dataframe
-    df_closed = pd.DataFrame(df_issues["closed"]).dropna()
-    df_closed.rename(columns={"closed": "issue"}, inplace=True)
-    df_closed["open"] = -1
-
-    # sum created and closed value to get actively open issues dataframe
-
-    df_open = pd.concat([df_created, df_closed])
-    df_open = df_open.sort_values("issue")
-    df_open = df_open.reset_index(drop=True)
-    df_open["total"] = df_open["open"].cumsum()
-    df_open["issue"] = pd.to_datetime(df_open['issue'])
-    df_open['issue'] = df_open['issue'].dt.floor("D")
-    df_open = df_open.drop_duplicates(subset='issue', keep='last')
-    df_open = df_open.drop(columns= 'open')
-    print("OPEN_PR_PROCESSING - END")
-    return df_open
-
-def get_graph_time_values(interval):
-    print("GRAPH_TIME_VALUES_PROCESSING - START")
-    #helper values for building graph 
-    today = dt.date.today()
-    x_r = None
-    x_name = "Year"
-    hover = "Year: %{x|%Y}"
-
-    
-    #graph input values based on date interval selection
-    if interval == 86400000: #if statement for days
-        x_r = [str(today-dt.timedelta(weeks=4)),str(today)]
-        x_name = "Day"
-        hover = "Day: %{x|%b %d, %Y}"
-    elif interval == 604800000: #if statmement for weeks 
-        x_r = [str(today-dt.timedelta(weeks=30)),str(today)]
-        x_name = "Week"
-        hover = "Week: %{x|%b %d, %Y}"
-    elif interval =='M1': #if statement for months
-        x_r = [str(today-dt.timedelta(weeks=104)),str(today)]
-        x_name = "Month"
-        hover = "Month: %{x|%b %Y}"
-    print("GRAPH_TIME_VALUES_PROCESSING - END")
-    return x_r, x_name, hover
->>>>>>> dce56a86
+)