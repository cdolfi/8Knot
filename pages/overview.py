from turtle import title
from dash import html, callback_context, callback, dcc
import plotly.express as px
from dash.dependencies import Input, Output
import plotly
import plotly.graph_objects as go
import dash_bootstrap_components as dbc
from app import app
import pandas as pd
import datetime as dt
from .visualizations import commits_activity as ca


layout = dbc.Container(
    [
        dbc.Row([dbc.Col([html.H1(children="Overview Page - live update!")])]),
        dbc.Row(
            [
                dbc.Col(
                    [
                        dcc.Graph(id="commits-over-time"),
                        html.Label(["Date Interval"], style={"font-weight": "bold"}),
                        dcc.RadioItems(
                            id="time-interval",
                            options=[
                                {
                                    "label": "Day",
                                    "value": 86400000,
                                },  # days in milliseconds for ploty use
                                {
                                    "label": "Week",
                                    "value": 604800000,
                                },  # weeks in milliseconds for ploty use
                                {"label": "Month", "value": "M1"},
                                {"label": "Year", "value": "M12"},
                            ],
                            value="M1",
                            style={"width": "50%"},
                        ),
                    ],
                ),
                dbc.Col(
                    [
                        dcc.Graph(id="issues-over-time"),
                    ],
                ),
            ]
        ),
    ],
    fluid=True,
)

# callback for commits over time graph
@callback(
    Output("commits-over-time", "figure"),
    [Input("commits-data", "data"), Input("time-interval", "value")],
)
def create_graph(data, interval):
    df_commits = pd.DataFrame(data)

    # reset index to be ready for plotly
    df_commits = df_commits.reset_index()

    # helper values for building graph
    today = dt.date.today()
    x_r = []
    x_name = "Year"
    hover = "Year: %{x|%Y}"

    # graph input values based on date interval selection
    if interval == 86400000:  # if statement for days
        x_r = [str(today - dt.timedelta(weeks=4)), str(today)]
        x_name = "Day"
        hover = "Day: %{x|%b %d, %Y}"
    elif interval == 604800000:  # if statmement for weeks
        x_r = [str(today - dt.timedelta(weeks=30)), str(today)]
        x_name = "Week"
        hover = "Week: %{x|%b %d, %Y}"
    elif interval == "M1":  # if statement for months
        x_r = [str(today - dt.timedelta(weeks=104)), str(today)]
        x_name = "Month"
        hover = "Month: %{x|%b %Y}"

    # graph geration
    if df_commits is not None:
        fig = px.histogram(
            df_commits, x="date", range_x=x_r, labels={"x": x_name, "y": "Commits"}
        )
        fig.update_traces(
            xbins_size=interval, hovertemplate=hover + "<br>Commits: %{y}<br>"
        )
        fig.update_xaxes(
            showgrid=True,
            ticklabelmode="period",
            dtick=interval,
            rangeslider_yaxis_rangemode="match",
        )
        fig.update_layout(
            title={
                "text": "Commits Over Time",
                "font": {"size": 28},
                "x": 0.5,
                "xanchor": "center",
            },
            xaxis_title=x_name,
            yaxis_title="Number of Commits",
        )
        return fig
    else:
        return None


# callback for issues over time graph
@callback(
    Output("issues-over-time", "figure"),
    [Input("issues-data", "data"), Input("time-interval", "value")],
)
def create_graph(data, interval):
    df_issues = pd.DataFrame(data)

    # df for line chart
    df_open = make_open_df(df_issues)

    # reset index to be ready for plotly
    df_issues = df_issues.reset_index()

<<<<<<< HEAD
    x_r, x_name, hover = get_graph_time_values(interval)
    
    #graph geration
    if(df_issues is not None):
=======
    # helper values for building graph
    today = dt.date.today()
    x_r = None
    x_name = "Year"
    hover = "Year: %{x|%Y}"

    # graph input values based on date interval selection
    if interval == 86400000:
        x_r = [str(today - dt.timedelta(weeks=4)), str(today)]
        x_name = "Day"
        hover = "Day: %{x|%b %d, %Y}"
    elif interval == 604800000:
        x_r = [str(today - dt.timedelta(weeks=30)), str(today)]
        x_name = "Week"
        hover = "Week: %{x|%b %d, %Y}"
    elif interval == "M1":
        x_r = [str(today - dt.timedelta(weeks=104)), str(today)]
        x_name = "Month"
        hover = "Month: %{x|%b %Y}"

    # graph geration
    if df_issues is not None:
>>>>>>> 5dfa59d1
        fig = go.Figure()
        fig.add_histogram(
            x=df_issues["closed"].dropna(),
            histfunc="count",
            name="closed",
            opacity=1,
            hovertemplate=hover + "<br>Closed: %{y}<br>" + "<extra></extra>",
        )
        fig.add_histogram(
            x=df_issues["created"],
            histfunc="count",
            name="created",
            opacity=0.6,
            hovertemplate=hover + "<br>Created: %{y}<br>" + "<extra></extra>",
        )
        fig.update_traces(xbins_size=interval)
        fig.update_xaxes(
            showgrid=True,
            ticklabelmode="period",
            dtick=interval,
            rangeslider_yaxis_rangemode="match",
            range=x_r,
        )
        fig.update_layout(
            title={
                "text": "Issues Over Time",
                "font": {"size": 28},
                "x": 0.5,
                "xanchor": "center",
            },
            xaxis_title=x_name,
            yaxis_title="Number of Issues",
            barmode="overlay",
        )
        fig.add_trace(
            go.Scatter(
                x=df_open["issue"],
                y=df_open["total"],
                mode="lines",
                name="Issues Actively Open",
                hovertemplate="Issues Open: %{y}" + "<extra></extra>",
            )
        )
        return fig
    else:
        return None


def make_open_df(df_issues):
    # created dataframe
    df_created = pd.DataFrame(df_issues["created"])
    df_created.rename(columns={"created": "issue"}, inplace=True)
    df_created["open"] = 1

    # closed dataframe
    df_closed = pd.DataFrame(df_issues["closed"]).dropna()
    df_closed.rename(columns={"closed": "issue"}, inplace=True)
    df_closed["open"] = -1

    # sum created and closed value to get actively open issues dataframe

    df_open = pd.concat([df_created, df_closed])
    df_open = df_open.sort_values("issue")
    df_open = df_open.reset_index(drop=True)
    df_open["total"] = df_open["open"].cumsum()
<<<<<<< HEAD
    df_open["issue"] = pd.to_datetime(df_open['issue'])
    df_open['issue'] = df_open['issue'].dt.floor("D")
    df_open = df_open.drop_duplicates(subset='issue', keep='last')
    df_open = df_open.drop(columns= 'open')
    return df_open

def get_graph_time_values(interval):
    #helper values for building graph 
    today = dt.date.today()
    x_r = []
    x_name = "Year"
    hover = "Year: %{x|%Y}"

    
    #graph input values based on date interval selection
    if interval == 86400000: #if statement for days
        x_r = [str(today-dt.timedelta(weeks=4)),str(today)]
        x_name = "Day"
        hover = "Day: %{x|%b %d, %Y}"
    elif interval == 604800000: #if statmement for weeks 
        x_r = [str(today-dt.timedelta(weeks=30)),str(today)]
        x_name = "Week"
        hover = "Week: %{x|%b %d, %Y}"
    elif interval =='M1': #if statement for months
        x_r = [str(today-dt.timedelta(weeks=104)),str(today)]
        x_name = "Month"
        hover = "Month: %{x|%b %Y}"
    return x_r, x_name, hover
=======
    df_open["issue"] = pd.to_datetime(df_open["issue"])
    df_open["issue"] = df_open["issue"].dt.floor("D")
    df_open = df_open.drop_duplicates(subset="issue", keep="last")
    df_open = df_open.drop(columns="open")
    return df_open
>>>>>>> 5dfa59d1
<|MERGE_RESOLUTION|>--- conflicted
+++ resolved
@@ -124,35 +124,11 @@
     # reset index to be ready for plotly
     df_issues = df_issues.reset_index()
 
-<<<<<<< HEAD
+    #time values for graph
     x_r, x_name, hover = get_graph_time_values(interval)
     
     #graph geration
     if(df_issues is not None):
-=======
-    # helper values for building graph
-    today = dt.date.today()
-    x_r = None
-    x_name = "Year"
-    hover = "Year: %{x|%Y}"
-
-    # graph input values based on date interval selection
-    if interval == 86400000:
-        x_r = [str(today - dt.timedelta(weeks=4)), str(today)]
-        x_name = "Day"
-        hover = "Day: %{x|%b %d, %Y}"
-    elif interval == 604800000:
-        x_r = [str(today - dt.timedelta(weeks=30)), str(today)]
-        x_name = "Week"
-        hover = "Week: %{x|%b %d, %Y}"
-    elif interval == "M1":
-        x_r = [str(today - dt.timedelta(weeks=104)), str(today)]
-        x_name = "Month"
-        hover = "Month: %{x|%b %Y}"
-
-    # graph geration
-    if df_issues is not None:
->>>>>>> 5dfa59d1
         fig = go.Figure()
         fig.add_histogram(
             x=df_issues["closed"].dropna(),
@@ -218,7 +194,6 @@
     df_open = df_open.sort_values("issue")
     df_open = df_open.reset_index(drop=True)
     df_open["total"] = df_open["open"].cumsum()
-<<<<<<< HEAD
     df_open["issue"] = pd.to_datetime(df_open['issue'])
     df_open['issue'] = df_open['issue'].dt.floor("D")
     df_open = df_open.drop_duplicates(subset='issue', keep='last')
@@ -247,10 +222,3 @@
         x_name = "Month"
         hover = "Month: %{x|%b %Y}"
     return x_r, x_name, hover
-=======
-    df_open["issue"] = pd.to_datetime(df_open["issue"])
-    df_open["issue"] = df_open["issue"].dt.floor("D")
-    df_open = df_open.drop_duplicates(subset="issue", keep="last")
-    df_open = df_open.drop(columns="open")
-    return df_open
->>>>>>> 5dfa59d1
