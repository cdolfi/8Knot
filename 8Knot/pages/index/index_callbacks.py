from datetime import datetime, timedelta
import re
import os
import time
import logging
import json
from celery.result import AsyncResult
import dash_bootstrap_components as dbc
import dash
from dash import callback
from dash.dependencies import Input, Output, State
from app import augur
from flask_login import current_user
from cache_manager.cache_manager import CacheManager as cm
import cache_manager.cache_facade as cf
from queries.issues_query import issues_query as iq
from queries.commits_query import commits_query as cq
from queries.contributors_query import contributors_query as cnq
from queries.prs_query import prs_query as prq
from queries.affiliation_query import affiliation_query as aq
from queries.pr_assignee_query import pr_assignee_query as praq
from queries.issue_assignee_query import issue_assignee_query as iaq
from queries.user_groups_query import user_groups_query as ugq
from queries.pr_response_query import pr_response_query as prr
from queries.cntrb_per_file_query import cntrb_per_file_query as cpfq
from queries.repo_files_query import repo_files_query as rfq
from queries.pr_files_query import pr_file_query as prfq
from queries.repo_languages_query import repo_languages_query as rlq
from queries.package_version_query import package_version_query as pvq
from queries.repo_releases_query import repo_releases_query as rrq
from queries.ossf_score_query import ossf_score_query as osq
from queries.repo_info_query import repo_info_query as riq
import redis
import flask


# list of queries to be run
<<<<<<< HEAD
QUERIES = [iq, cq, cnq, prq, cmq, iaq, praq, prr, cpfq, rfq, prfq, rlq, pvq, rrq, osq, riq]
=======
QUERIES = [iq, cq, cnq, prq, aq, iaq, praq, prr, cpfq, rfq, prfq]
>>>>>>> 5db4c7ae

# check if login has been enabled in config
login_enabled = os.getenv("AUGUR_LOGIN_ENABLED", "False") == "True"


@callback(
    [Output("user-group-loading-signal", "data")],
    [Input("url", "href"), Input("refresh-button", "n_clicks")],
)
def kick_off_group_collection(url, n_clicks):
    """Schedules a Celery task to collect user groups.
    Sends a message via localStorage that will kick off a background callback
    which waits for the Celery task to finish.

    if refresh-groups clicked, forces group reload.

    Args:
        url (str): browser page URL
        n_clicks (_type_): number 'refresh_groups' button has been clicked.

    Returns:
        int: ID of Celery task that has started for group collection.
    """
    if current_user.is_authenticated:
        user_id = current_user.get_id()
        users_cache = redis.StrictRedis(
            host=os.getenv("REDIS_SERVICE_USERS_HOST", "redis-users"),
            port=6379,
            password=os.getenv("REDIS_PASSWORD", ""),
        )
        try:
            users_cache.ping()
        except redis.exceptions.ConnectionError:
            logging.error("GROUP-COLLECTION: Could not connect to users-cache.")
            return dash.no_update

        # TODO: check how old groups are. If they're pretty old (threshold tbd) then requery

        # check if groups are not already cached, or if the refresh-button was pressed
        if not users_cache.exists(f"{user_id}_groups") or (dash.ctx.triggered_id == "refresh-button"):
            # kick off celery task to collect groups
            # on query worker queue,
            return [ugq.apply_async(args=[user_id], queue="data").id]
        else:
            return dash.no_update
    else:
        # user anonymous
        return dash.no_update


@callback(
    [
        Output("nav-login-container", "children"),
        Output("login-popover", "is_open"),
        Output("refresh-button", "disabled"),
        Output("logout-button", "disabled"),
        Output("manage-group-button", "disabled"),
    ],
    Input("url", "href"),
)
def login_username_button(url):
    """Sets logged-in-status component in top left of page.

    If a non-null username is known then we're logged in so we provide
    the user a button to go to Augur. Otherwise, we redirect them to login.

    This callback also sets a login_failure popover depending on whether
    a requested login succeeded.

    Args:
        username (str | None): Username of user or None
        login_succeeded (bool): Error enabled if login failed.

    Returns:
        _type_: _description_
    """

    navlink = [
        dbc.NavLink(
            "Augur log in/sign up",
            href="/login/",
            id="login-navlink",
            active=True,
            # communicating with the underlying Flask server
            external_link=True,
        ),
    ]

    buttons_disabled = True
    login_succeeded = True

    if current_user:
        if current_user.is_authenticated:
            logging.warning(f"LOGINBUTTON: USER LOGGED IN {current_user}")
            # TODO: implement more permanent interface
            users_cache = redis.StrictRedis(
                host=os.getenv("REDIS_SERVICE_USERS_HOST", "redis-users"),
                port=6379,
                password=os.getenv("REDIS_PASSWORD", ""),
            )
            try:
                users_cache.ping()
            except redis.exceptions.ConnectionError:
                logging.error("USERNAME: Could not connect to users-cache.")
                return dash.no_update

            user_id = current_user.get_id()
            user_info = json.loads(users_cache.get(user_id))

            navlink = [
                dbc.NavItem(
                    dbc.NavLink(
                        f"{user_info['username']}",
                        href=augur.user_account_endpoint,
                        id="login-navlink",
                        disabled=True,
                    ),
                ),
            ]
            buttons_disabled = False

    return (
        navlink,
        not login_succeeded,
        buttons_disabled,
        buttons_disabled,
        buttons_disabled,
    )


@callback(
    [Output("projects", "data")],
    [Input("projects", "searchValue")],
    [
        State("projects", "value"),
    ],
)
def dynamic_multiselect_options(user_in: str, selections):
    """
    Ref: https://dash.plotly.com/dash-core-components/dropdown#dynamic-options

    For all of the possible repo's / orgs, check if the substring currently
    being searched is in the repo's name or if the repo / org name is
    in the current list of states selected. Add it to the list if it matches
    either of the options.
    """

    if not user_in:
        return dash.no_update

    options = augur.get_multiselect_options().copy()

    if current_user.is_authenticated:
        logging.warning(f"LOGINBUTTON: USER LOGGED IN {current_user}")
        # TODO: implement more permanent interface
        users_cache = redis.StrictRedis(
            host=os.getenv("REDIS_SERVICE_USERS_HOST", "redis-users"),
            port=6379,
            password=os.getenv("REDIS_PASSWORD", ""),
            decode_responses=True,
        )
        try:
            users_cache.ping()
        except redis.exceptions.ConnectionError:
            logging.error("MULTISELECT: Could not connect to users-cache.")
            return dash.no_update

        try:
            if users_cache.exists(f"{current_user.get_id()}_group_options"):
                options = options + json.loads(users_cache.get(f"{current_user.get_id()}_group_options"))
        except redis.exceptions.ConnectionError:
            logging.error("Searchbar: couldn't connect to Redis for user group options.")

    # if the number of options changes then we're
    # adding AUGUR_ entries somewhere.

    if selections is None:
        selections = []

    # match lowercase inputs with lowercase possible values
    opts = [i for i in options if user_in.lower() in i["label"]]

    # sort matches by length
    opts = sorted(opts, key=lambda v: len(v["label"]))

    # always include the previous selections from the searchbar to avoid
    # those values being clobbered when we truncate the total length.
    # arbitrarily 'small' number of matches returned..
    if len(opts) < 100:
        return [opts + [v for v in options if v["value"] in selections]]

    else:
        return [opts[:100] + [v for v in options if v["value"] in selections]]


# callback for repo selections to feed into visualization call backs
@callback(
    [Output("results-output-container", "children"), Output("repo-choices", "data")],
    [
        Input("search", "n_clicks"),
        State("projects", "value"),
    ],
)
def multiselect_values_to_repo_ids(n_clicks, user_vals):
    if not user_vals:
        logging.warning("NOTHING SELECTED IN SEARCH BAR")
        raise dash.exceptions.PreventUpdate

    # individual repo numbers
    repos = [r for r in user_vals if isinstance(r, int)]
    logging.warning(f"REPOS: {repos}")

    # names of augur groups or orgs
    names = [n for n in user_vals if isinstance(n, str)]

    org_repos = [augur.org_to_repos(o) for o in names if augur.is_org(o)]
    # flatten list repo_ids in orgs to 1D
    org_repos = [v for l in org_repos for v in l]
    logging.warning(f"ORG_REPOS: {org_repos}")

    user_groups = []
    if current_user.is_authenticated:
        logging.warning(f"LOGINBUTTON: USER LOGGED IN {current_user}")
        # TODO: implement more permanent interface
        users_cache = redis.StrictRedis(
            host=os.getenv("REDIS_SERVICE_USERS_HOST", "redis-users"),
            port=6379,
            password=os.getenv("REDIS_PASSWORD", ""),
            decode_responses=True,
        )
        try:
            users_cache.ping()
        except redis.exceptions.ConnectionError:
            logging.error("SEARCH-BUTTON: Could not connect to users-cache.")
            return dash.no_update

        try:
            if users_cache.exists(f"{current_user.get_id()}_groups"):
                user_groups = json.loads(users_cache.get(f"{current_user.get_id()}_groups"))
                logging.warning(f"USERS Groups: {type(user_groups)}, {user_groups}")
        except redis.exceptions.ConnectionError:
            logging.error("Searchbar: couldn't connect to Redis for user group options.")

    group_repos = [user_groups[g] for g in names if not augur.is_org(g)]
    # flatten list repo_ids in orgs to 1D
    group_repos = [v for l in group_repos for v in l]
    logging.warning(f"GROUP_REPOS: {group_repos}")

    # only unique repo ids
    all_repo_ids = list(set().union(*[repos, org_repos, group_repos]))
    logging.warning(f"SELECTED_REPOS: {all_repo_ids}")

    return "", all_repo_ids


@callback(
    Output("help-alert", "is_open"),
    Input("search-help", "n_clicks"),
    State("help-alert", "is_open"),
)
def show_help_alert(n_clicks, openness):
    """Sets the 'open' state of a help message
    for the search bar to encourage users to check
    their spelling and to ask for data to be loaded
    if not available.

    Args:
        n_clicks (int): number of times 'help' button clicked.
        openness (boolean): whether help alert is currently open.

    Returns:
        dash.no_update | boolean: whether the help alert should be open.
    """
    if n_clicks == 0:
        return dash.no_update
    # switch the openness parameter, allows button to also
    # dismiss the Alert.
    return not openness


@callback(
    [Output("repo-list-alert", "is_open"), Output("repo-list-alert", "children")],
    [Input("repo-list-button", "n_clicks")],
    [State("help-alert", "is_open"), State("repo-choices", "data")],
)
def show_help_alert(n_clicks, openness, repo_ids):
    """Sets the 'open' state of a help message
    for the search bar to encourage users to check
    their spelling and to ask for data to be loaded
    if not available.
    Args:
        n_clicks (int): number of times 'help' button clicked.
        openness (boolean): whether help alert is currently open.
    Returns:
        dash.no_update | boolean: whether the help alert should be open.
    """
    print(repo_ids)
    url_list = [augur.repo_id_to_git(i) for i in repo_ids]

    if n_clicks == 0:
        return dash.no_update, str(url_list)
    # switch the openness parameter, allows button to also
    # dismiss the Alert.
    return not openness, str(url_list)


@callback(
    [Output("data-badge", "children"), Output("data-badge", "color")],
    Input("job-ids", "data"),
    background=True,
)
def wait_queries(job_ids):
    # TODO add docstring to function

    jobs = [AsyncResult(j_id) for j_id in job_ids]

    # default 'result_expires' for celery config is 86400 seconds.
    # so we don't have to check if the jobs exist. if this tasks
    # is enqueued 24 hours after the query-worker tasks finish
    # then we have a big problem. However, we should 'forget' all
    # results before we exit.

    while True:
        logging.warning([(j.name, j.status) for j in jobs])

        # jobs are either all ready
        if all(j.successful() for j in jobs):
            logging.warning([(j.name, j.status) for j in jobs])
            jobs = [j.forget() for j in jobs]
            return "Data Ready", "#b5b683"

        # or one of them has failed
        if any(j.failed() for j in jobs):
            # if a job fails, we need to wait for the others to finish before
            # we can 'forget' them. otherwise to-be-successful jobs will always
            # be forgotten if one fails.

            # tasks need to have either failed or succeeded before being forgotten.
            while True:
                num_succeeded = [j.successful() for j in jobs].count(True)
                num_failed = [j.failed() for j in jobs].count(True)
                num_total = num_failed + num_succeeded

                if num_total == len(jobs):
                    break

                time.sleep(4.0)

            jobs = [j.forget() for j in jobs]
            return "Data Incomplete- Retry", "danger"

        # pause to let something change
        time.sleep(2.0)


@callback(
    Output("job-ids", "data"),
    Input("repo-choices", "data"),
)
def run_queries(repos):
    """
    Executes queries defined in /queries against Augur
    instance for input Repos; caches results in Postgres.

    Args:
        repos ([int]): repositories we collect data for.
    """

    # cache manager object
    cache = cm()

    # list of queries to process
    funcs = QUERIES

    # list of job promises
    jobs = []

    for f in funcs:
        # only download repos that aren't currently in cache
        not_ready = cf.get_uncached(f.__name__, repos)
        if len(not_ready) == 0:
            logging.warning(f"{f.__name__} - NO DISPATCH - ALL REPOS IN CACHE")
            continue

        # add job to queue
        j = f.apply_async(args=[not_ready], queue="data")

        # add job promise to local promise list
        jobs.append(j)

    return [j.id for j in jobs]<|MERGE_RESOLUTION|>--- conflicted
+++ resolved
@@ -35,11 +35,8 @@
 
 
 # list of queries to be run
-<<<<<<< HEAD
 QUERIES = [iq, cq, cnq, prq, cmq, iaq, praq, prr, cpfq, rfq, prfq, rlq, pvq, rrq, osq, riq]
-=======
-QUERIES = [iq, cq, cnq, prq, aq, iaq, praq, prr, cpfq, rfq, prfq]
->>>>>>> 5db4c7ae
+
 
 # check if login has been enabled in config
 login_enabled = os.getenv("AUGUR_LOGIN_ENABLED", "False") == "True"
