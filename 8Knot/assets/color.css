--- conflicted
+++ resolved
@@ -1,5 +1,4 @@
-<<<<<<< HEAD
-/* CSS Custom Properties for reusable values */
+/* ==== CSS VARIABLES FOR CONSISTENT THEMING ==== */
 :root {
   --placeholder-bg-color: #1D1D1D;
   --placeholder-text-color: #9c9c9c;
@@ -7,16 +6,6 @@
   --placeholder-line-height: 20px;
   --placeholder-top-offset: 1px;
   --multiselect-hover-bg: #404040;
-}
-
-h2,
-h4,
-h5,
-h6 {
-  color: #b5b683 !important;
-=======
-/* ==== CSS VARIABLES FOR CONSISTENT THEMING ==== */
-:root {
   --color-primary: #6b8976;
   --color-secondary: #b5b683;
   --color-accent: #8d9d92;
@@ -31,7 +20,6 @@
   --spacing-md: 0.5rem;
   --spacing-lg: 1rem;
   --border-radius: 1rem;
->>>>>>> c4630fc7
 }
 
 /* ==== TYPOGRAPHY WITH HIGHER SPECIFICITY ==== */
@@ -142,7 +130,6 @@
   max-width: 500px;
 }
 
-<<<<<<< HEAD
 /* ==== MULTISELECT DROPDOWN STYLING ==== */
 /* Override Mantine MultiSelect hover state */
 .mantine-MultiSelect-item[data-hovered] {
@@ -212,8 +199,9 @@
 
 /* Ensure footer spacer actually takes effect in case of collapsed margins */
 #sidebar-footer > div[style*="height"] {
-  display: block;
-=======
+  display: block; 
+}
+
 /* ==== CARD COMPONENTS ==== */
 /* Card title with higher specificity */
 .card h3.card-title,
@@ -299,5 +287,4 @@
   border-radius: 12px;
   border: 1px solid var(--color-border);
   background-color: var(--color-border);
->>>>>>> c4630fc7
 }